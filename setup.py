#!/usr/bin/env python

from setuptools import setup, find_packages
import versioneer


requires = open('requirements.txt').read().strip().split('\n')

<<<<<<< HEAD
setup(name='intake',
      version=versioneer.get_version(),
      cmdclass=versioneer.get_cmdclass(),
      description='Data input plugin system',
      url='https://github.com/ContinuumIO/intake',
      maintainer='Stan Seibert',
      maintainer_email='sseibert@anaconda.com',
      license='BSD',
      package_data={ '': ['*.csv', '*.yml', '*.html'], },
      include_package_data=True,
      install_requires=requires,
      packages=find_packages(),
      entry_points={
          'console_scripts': [
              'intake-server = intake.cli.server.__main__:main',
              'intake = intake.cli.client.__main__:main'
          ]
      },
      long_description=open('README.rst').read(),
      zip_safe=False,
=======
setup(
    name='intake',
    version=versioneer.get_version(),
    cmdclass=versioneer.get_cmdclass(),
    description='Data input plugin system',
    url='https://github.com/ContinuumIO/intake',
    maintainer='Stan Seibert',
    maintainer_email='sseibert@anaconda.com',
    license='BSD',
    package_data={'': ['*.csv', '*.yml', '*.html']},
    include_package_data=True,
    install_requires=requires,
    packages=find_packages(),
    entry_points={
        'console_scripts': [
            'intake = intake.catalog.__main__:main'
        ]
    },
    long_description=open('README.rst').read(),
    zip_safe=False,
>>>>>>> c5a25076
)<|MERGE_RESOLUTION|>--- conflicted
+++ resolved
@@ -6,28 +6,6 @@
 
 requires = open('requirements.txt').read().strip().split('\n')
 
-<<<<<<< HEAD
-setup(name='intake',
-      version=versioneer.get_version(),
-      cmdclass=versioneer.get_cmdclass(),
-      description='Data input plugin system',
-      url='https://github.com/ContinuumIO/intake',
-      maintainer='Stan Seibert',
-      maintainer_email='sseibert@anaconda.com',
-      license='BSD',
-      package_data={ '': ['*.csv', '*.yml', '*.html'], },
-      include_package_data=True,
-      install_requires=requires,
-      packages=find_packages(),
-      entry_points={
-          'console_scripts': [
-              'intake-server = intake.cli.server.__main__:main',
-              'intake = intake.cli.client.__main__:main'
-          ]
-      },
-      long_description=open('README.rst').read(),
-      zip_safe=False,
-=======
 setup(
     name='intake',
     version=versioneer.get_version(),
@@ -43,10 +21,10 @@
     packages=find_packages(),
     entry_points={
         'console_scripts': [
-            'intake = intake.catalog.__main__:main'
+            'intake-server = intake.cli.server.__main__:main',
+            'intake = intake.cli.client.__main__:main'
         ]
     },
     long_description=open('README.rst').read(),
     zip_safe=False,
->>>>>>> c5a25076
 )