--- conflicted
+++ resolved
@@ -26,16 +26,10 @@
 
     def get_handlers(self):
         return [
-<<<<<<< HEAD
             (r"/v1/info", ServerInfoHandler,
              dict(catalog=self._catalog, auth=self._auth)),
             (r"/v1/source", ServerSourceHandler,
              dict(catalog=self._catalog, cache=self._cache, auth=self._auth)),
-=======
-            (r"/v1/info", ServerInfoHandler, dict(catalog=self._catalog)),
-            (r"/v1/source", ServerSourceHandler, dict(catalog=self._catalog,
-                                                      cache=self._cache)),
->>>>>>> 4641ee4c
         ]
 
     def make_app(self):
@@ -134,7 +128,7 @@
     def remove_idle(self, idle_secs):
         threshold = time.time() - idle_secs
 
-        for uuid, record in self._sources.items():
+        for uuid, record in self._sources.items().copy():
             if record['last_time'] < threshold:
                 del self._sources[uuid]
 
@@ -162,12 +156,7 @@
             client_plugins = request.get('available_plugins', [])
 
             # Can the client directly access the data themselves?
-<<<<<<< HEAD
             open_desc = entry.describe_open(**user_parameters)
-=======
-            open_desc = self._catalog[entry_name].describe_open(
-                **user_parameters)
->>>>>>> 4641ee4c
             direct_access = open_desc['direct_access']
             plugin_name = open_desc['plugin']
             client_has_plugin = plugin_name in client_plugins
@@ -179,13 +168,8 @@
                 source_id = self._cache.add(source)
 
                 response = dict(
-<<<<<<< HEAD
-                    datashape=source.datashape, dtype=numpy.dtype(
-                        source.dtype).descr,
-=======
                     datashape=source.datashape,
                     dtype=pickle.dumps(source.dtype, 2),
->>>>>>> 4641ee4c
                     shape=source.shape, container=source.container,
                     metadata=source.metadata, npartitions=source.npartitions,
                     source_id=source_id)
