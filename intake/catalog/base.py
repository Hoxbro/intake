import logging
import time

import msgpack
import requests
from requests.compat import urljoin, urlparse
from dask.bytes import open_files

from .local import CatalogConfig
from .remote import RemoteCatalogEntry
from .utils import clamp, flatten, reload_on_change, make_prefix_tree
logger = logging.getLogger('intake')


class State(object):
    """Base class representing the state of a catalog source"""

    def __init__(self, name, observable, ttl, getenv=True, getshell=True):
        self.name = name
        self.observable = observable
        self.ttl = clamp(ttl)
        self._modification_time = 0
        self._last_updated = 0
        self.getenv = getenv
        self.getshell = getshell

    def refresh(self):
        return None, {}, {}, []

    def update_modification_time(self, value):
        now = time.time()
        if now - self._last_updated > self.ttl:
            updated = value > self._modification_time
            self._modification_time = value
            self._last_updated = now
            return updated
        return False

    def changed(self):
        return self.update_modification_time(time.time())


class DirectoryState(State):
    """The state of a directory of catalog files"""

    def __init__(self, name, observable, ttl, getenv=True, getshell=True,
                 storage_options=None):
        super(DirectoryState, self).__init__(name, observable, ttl,
                                             getenv=getenv, getshell=getshell)
        self.catalogs = []
        self.storage_options = storage_options
        self._last_files = []
        self.metadata = {}

    def refresh(self):
        catalogs = []
<<<<<<< HEAD
        self._last_files.clear()

        fns = (open_files(self.observable + '/*.yaml') +
               open_files(self.observable + '/*.yml'))
        for f in fns:
            try:
                self._last_files.append(f.path)
                catalogs.append(Catalog(f))
            except Exception as e:
                logger.warning("%s: %s" % (str(e), f))
=======
        self.metadata.clear()

        if os.path.isdir(self.observable):
            self._last_files = []
            for f in os.listdir(self.observable):
                if f.endswith('.yml') or f.endswith('.yaml'):
                    path = os.path.join(self.observable, f)
                    try:
                        catalogs.append(Catalog(path))
                        self._last_files.append(path)
                        self.metadata[path] = catalogs[-1].metadata
                    except Exception as e:
                        logger.warning("%s: %s" % (str(e), f))
>>>>>>> a8555f2d

        self.catalogs = catalogs
        children = {catalog.name: catalog for catalog in self.catalogs}

        return self.name, children, {}, []

    def changed(self):
        fns = (open_files(self.observable + '/*.yaml') +
               open_files(self.observable + '/*.yml'))

        modified = set(fn.path for fn in fns) != set(self._last_files)
        if modified:
            self.refresh()
        return any([modified] + [catalog.changed for catalog in self.catalogs])


class RemoteState(State):
    """The state of a remote Intake server"""

    def __init__(self, name, observable, ttl, getenv=True, getshell=True,
                 http_args=None):
        super(RemoteState, self).__init__(name, observable, ttl,
                                          getenv=getenv, getshell=getshell)
        self.http_args = http_args or {}
        secure = http_args.pop('ssl', False)
        scheme = 'https' if secure else 'http'
        self.base_url = observable.replace('intake', scheme) + '/'
        self.info_url = urljoin(self.base_url, 'v1/info')
        self.source_url = urljoin(self.base_url, 'v1/source')
        self.metadata = {}

    def refresh(self):
        name = urlparse(self.observable).netloc.replace(
            '.', '_').replace(':', '_')

        response = requests.get(self.info_url, **self.http_args)
        if response.status_code != 200:
            raise Exception('%s: status code %d' % (response.url,
                                                    response.status_code))
        info = msgpack.unpackb(response.content, encoding='utf-8')
        self.metadata = info['metadata']

        entries = {s['name']: RemoteCatalogEntry(url=self.source_url,
                                                 getenv=self.getenv,
                                                 getshell=self.getshell,
                                                 http_args=self.http_args, **s)
                   for s in info['sources']}

        return name, {}, entries, []


class LocalState(State):
    """The state of a catalog file on the local filesystem"""

    def __init__(self, name, observable, ttl, getenv=True, getshell=True,
                 storage_options=None):
        self.storage_options = storage_options
        super(LocalState, self).__init__(name, observable, ttl,
                                         getenv=getenv, getshell=getshell)
<<<<<<< HEAD
        self.token = ''

    def refresh(self):
        cfg = CatalogConfig(self.observable, getenv=self.getenv,
                            getshell=self.getshell,
                            storage_options=self.storage_options)
        self.token = cfg.token
=======
        self.metadata = {}

    def refresh(self):
        cfg = CatalogConfig(self.observable, getenv=self.getenv,
                            getshell=self.getshell)
        self.metadata = cfg.metadata
>>>>>>> a8555f2d
        return cfg.name, {}, cfg.entries, cfg.plugins

    def changed(self):
        token = CatalogConfig(self.observable, getenv=False, getshell=False,
                              storage_options=self.storage_options).token
        return token != self.token


class CollectionState(State):
    """The state of a collection of other states"""

    def __init__(self, name, observable, ttl, getenv=True, getshell=True,
                 storage_options=None):
        super(CollectionState, self).__init__(name, observable, ttl)
        # This name is a workaround to deal with issue that will be
        # solved in another PR
        self.catalogs = [Catalog(uri, name='cat%d' % i, getenv=getenv,
                                 getshell=getshell,
                                 storage_options=storage_options)
                         for i, uri in enumerate(self.observable)]
        self.metadata = {uri: c.metadata for uri, c in zip(self.observable,
                                                           self.catalogs)}

    def refresh(self):
        for catalog in self.catalogs:
            catalog.reload()
        name = None
        children = {catalog.name: catalog for catalog in self.catalogs}
        return name, children, {}, []

    def changed(self):
        return any([catalog.changed for catalog in self.catalogs])


def create_state(name, observable, ttl, getenv=True, getshell=True,
                 storage_options=None):
    if observable is None or observable == []:
        return State(name, observable, ttl)
    if isinstance(observable, list):
        if len(observable) > 1:
            return CollectionState(name, observable, ttl, getenv=getenv,
                                   getshell=getshell,
                                   storage_options=storage_options)
        if len(observable) == 0:
            return Catalog()
        observable = observable[0]
    if isinstance(observable, str):
        if observable.startswith('intake://'):
            return RemoteState(name, observable, ttl, getenv=getenv,
                               getshell=getshell, http_args=storage_options)
        elif observable.endswith('.yml') or observable.endswith('.yaml'):
            return LocalState(name, observable, ttl, getenv=getenv,
                              getshell=getshell, storage_options=storage_options)
        else:
            return DirectoryState(name, observable, ttl, getenv=getenv,
                                  getshell=getshell,
                                  storage_options=storage_options)
    else:
        # try file-like
        return LocalState(name, observable, ttl, getenv=getenv,
                          getshell=getshell)


class Catalog(object):
    """Manages a hierarchy of data sources and plugins as a collective unit.

    A catalog is a set of available data sources and plugins for an individual
    observed entity (remote server, local configuration file, or a local
    directory of configuration files). This can be expanded to include a
    collection of subcatalogs, which are then managed as a single unit.

    A catalog is created with a single URI or a collection of URIs. A URI can
    either be a URL or a file path.

    Each catalog in the hierarchy is responsible for caching the most recent
    modification time of the respective observed entity to prevent overeager
    queries.
    """

    def __init__(self, *args, **kwargs):
        """
        Parameters
        ----------
        args : str or list(str)
            A single URI or list of URIs.
        name : str, optional
            Unique identifier for catalog. This is primarily useful when
            manually constructing a catalog. Defaults to None.
        ttl : float, optional
            Lifespan (time to live) of cached modification time. Units are in
            seconds. Defaults to 1.
        storage_options : dict
            If using a URL beginning with 'intake://' (remote Intake server),
            parameters to pass to requests when issuing http commands; otherwise
            parameters to pass to remote backend file-system. Ignored for
            normal local files.
        """
        name = kwargs.get('name', None)
        ttl = kwargs.get('ttl', 1)
        self.getenv = kwargs.pop('getenv', True)
        self.getshell = kwargs.pop('getshell', True)
        self.storage_options = kwargs.pop('storage_options', {})

        if all(isinstance(a, (tuple, list)) for a in args):
            args = list(flatten(args))
        if len(args) == 1:
            args = args[0]

        self._state = create_state(name, args, ttl, getenv=self.getenv,
<<<<<<< HEAD
                                   getshell=self.getshell,
                                   storage_options=self.storage_options)
=======
                                   getshell=self.getshell)
        self.metadata = {}
>>>>>>> a8555f2d
        self.reload()

    def reload(self):
        self.name, self._children, self._entries, self._plugins = self._state.refresh()
        self.metadata = self._state.metadata
        self._all_entries = {source: cat_entry for _, source, cat_entry
                             in self.walk(leaves=True) }
        self._entry_tree = make_prefix_tree(self._all_entries)

    @property
    def version(self):
        # default version for pre-v1 files
        return self.metadata.get('version', 1)

    @property
    def changed(self):
        return self._state.changed()

    @reload_on_change
    def walk(self, leaves=True):
        visited, queue = set(), [self]
        while queue:
            catalog = queue.pop(0)
            if catalog not in visited:
                visited.add(catalog)
                queue.extend(set(catalog._children.values()) - visited)
                if leaves:
                    for source in catalog._entries:
                        yield catalog, source, catalog._entries[source]
                else:
                    yield catalog

    def get_catalog(self, name):
        for catalog in self.walk(leaves=False):
            if catalog.name == name:
                return catalog
        raise KeyError(name)

    @reload_on_change
    def _get_entry(self, name):
        return self._all_entries[name]

    @reload_on_change
    def _get_entries(self):
        return self._all_entries

    @reload_on_change
    def _get_entry_tree(self):
        return self._entry_tree

    def __iter__(self):
        return iter(self._get_entries())

    def __dir__(self):
        return list(self._get_entry_tree().keys())

    def __getattr__(self, item):
        subtree = self._get_entry_tree()[item]
        if isinstance(subtree, dict):
            return CatalogSubtree(subtree)
        else:
            return subtree  # is catalog entry

    def __getitem__(self, key):
        return getattr(self, key)

    @property
    @reload_on_change
    def plugins(self):
        return self._plugins


class CatalogSubtree(object):
    def __init__(self, subtree):
        self._subtree = subtree

    def __dir__(self):
        return list(self._subtree.keys())

    def __getattr__(self, item):
        subtree = self._subtree[item]
        if isinstance(subtree, dict):
            return CatalogSubtree(subtree)
        else:
            return subtree  # is catalog entry<|MERGE_RESOLUTION|>--- conflicted
+++ resolved
@@ -23,6 +23,7 @@
         self._last_updated = 0
         self.getenv = getenv
         self.getshell = getshell
+        self.metadata = {}
 
     def refresh(self):
         return None, {}, {}, []
@@ -54,7 +55,7 @@
 
     def refresh(self):
         catalogs = []
-<<<<<<< HEAD
+        self.metadata.clear()
         self._last_files.clear()
 
         fns = (open_files(self.observable + '/*.yaml') +
@@ -63,23 +64,9 @@
             try:
                 self._last_files.append(f.path)
                 catalogs.append(Catalog(f))
+                self.metadata[f.path] = catalogs[-1].metadata
             except Exception as e:
                 logger.warning("%s: %s" % (str(e), f))
-=======
-        self.metadata.clear()
-
-        if os.path.isdir(self.observable):
-            self._last_files = []
-            for f in os.listdir(self.observable):
-                if f.endswith('.yml') or f.endswith('.yaml'):
-                    path = os.path.join(self.observable, f)
-                    try:
-                        catalogs.append(Catalog(path))
-                        self._last_files.append(path)
-                        self.metadata[path] = catalogs[-1].metadata
-                    except Exception as e:
-                        logger.warning("%s: %s" % (str(e), f))
->>>>>>> a8555f2d
 
         self.catalogs = catalogs
         children = {catalog.name: catalog for catalog in self.catalogs}
@@ -139,22 +126,15 @@
         self.storage_options = storage_options
         super(LocalState, self).__init__(name, observable, ttl,
                                          getenv=getenv, getshell=getshell)
-<<<<<<< HEAD
         self.token = ''
+        self.metadata = {}
 
     def refresh(self):
         cfg = CatalogConfig(self.observable, getenv=self.getenv,
                             getshell=self.getshell,
                             storage_options=self.storage_options)
         self.token = cfg.token
-=======
-        self.metadata = {}
-
-    def refresh(self):
-        cfg = CatalogConfig(self.observable, getenv=self.getenv,
-                            getshell=self.getshell)
         self.metadata = cfg.metadata
->>>>>>> a8555f2d
         return cfg.name, {}, cfg.entries, cfg.plugins
 
     def changed(self):
@@ -207,7 +187,8 @@
                                getshell=getshell, http_args=storage_options)
         elif observable.endswith('.yml') or observable.endswith('.yaml'):
             return LocalState(name, observable, ttl, getenv=getenv,
-                              getshell=getshell, storage_options=storage_options)
+                              getshell=getshell,
+                              storage_options=storage_options)
         else:
             return DirectoryState(name, observable, ttl, getenv=getenv,
                                   getshell=getshell,
@@ -264,13 +245,9 @@
             args = args[0]
 
         self._state = create_state(name, args, ttl, getenv=self.getenv,
-<<<<<<< HEAD
                                    getshell=self.getshell,
                                    storage_options=self.storage_options)
-=======
-                                   getshell=self.getshell)
-        self.metadata = {}
->>>>>>> a8555f2d
+        self.metadata = {}
         self.reload()
 
     def reload(self):
