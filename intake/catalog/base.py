--- conflicted
+++ resolved
@@ -49,16 +49,8 @@
 
     def refresh(self):
         catalogs = []
-<<<<<<< HEAD
 
         if os.path.isdir(self.observable):
-            self._last_files = []
-            for f in os.listdir(self.observable):
-                if f.endswith('.yml') or f.endswith('.yaml'):
-                    path = os.path.join(self.observable, f)
-                    catalogs.append(Catalog(path))
-                    self._last_files.append(path)
-=======
         self._last_files = []
         for f in os.listdir(self.observable):
             if f.endswith('.yml') or f.endswith('.yaml'):
@@ -68,7 +60,6 @@
                     self._last_files.append(path)
                 except Exception as e:
                     logger.warning("%s: %s" % (str(e), f))
->>>>>>> 5acc6361
 
         self.catalogs = catalogs
         children = {catalog.name: catalog for catalog in self.catalogs}
@@ -76,14 +67,10 @@
         return self.name, children, {}, []
 
     def changed(self):
-<<<<<<< HEAD
         if not os.path.isdir(self.observable):
             return False
-        modified = self.update_modification_time(os.path.getmtime(self.observable))
-=======
         modified = self.update_modification_time(
             os.path.getmtime(self.observable))
->>>>>>> 5acc6361
         # Were any files removed?
         modified = modified or any(not os.path.exists(filename)
                                    for filename in self._last_files)
