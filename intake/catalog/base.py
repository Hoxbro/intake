--- conflicted
+++ resolved
@@ -87,12 +87,8 @@
 class RemoteState(State):
     """The state of a remote Intake server"""
 
-<<<<<<< HEAD
-    def __init__(self, name, observable, ttl, auth, getenv=True, getshell=True):
-=======
-    def __init__(self, name, observable, ttl, getenv=True, getshell=True,
+    def __init__(self, name, observable, ttl, auth, getenv=True, getshell=True,
                  http_args=None):
->>>>>>> 86bcf41a
         super(RemoteState, self).__init__(name, observable, ttl,
                                           getenv=getenv, getshell=getshell)
         self.http_args = http_args or {}
@@ -108,12 +104,15 @@
         name = urlparse(self.observable).netloc.replace(
             '.', '_').replace(':', '_')
 
-<<<<<<< HEAD
-        headers = self.auth.get_headers()
-        response = requests.get(self.info_url, headers=headers)
-=======
-        response = requests.get(self.info_url, **self.http_args)
->>>>>>> 86bcf41a
+        # Add the auth headers to any other headers
+        auth_headers = self.auth.get_headers()
+        headers = self.http_args.get('headers', {})
+        headers.update(auth_headers)
+
+        # build new http args with these headers
+        http_args = self.http_args.copy()
+        http_args['headers'] = headers
+        response = requests.get(self.info_url, **http_args)
         if response.status_code != 200:
             raise Exception('%s: status code %d' % (response.url,
                                                     response.status_code))
@@ -123,12 +122,8 @@
         entries = {s['name']: RemoteCatalogEntry(url=self.source_url,
                                                  getenv=self.getenv,
                                                  getshell=self.getshell,
-<<<<<<< HEAD
                                                  auth=self.auth,
-                                                 **s)
-=======
                                                  http_args=self.http_args, **s)
->>>>>>> 86bcf41a
                    for s in info['sources']}
 
         return name, {}, entries, []
@@ -185,17 +180,7 @@
         return any([catalog.changed for catalog in self.catalogs])
 
 
-<<<<<<< HEAD
-def create_state(name, observable, ttl, auth, getenv=True, getshell=True):
-    if isinstance(observable, list):
-        return CollectionState(name, observable, ttl, getenv=getenv,
-                               getshell=getshell)
-    elif observable.startswith('http://') or observable.startswith('https://'):
-        return RemoteState(name, observable, ttl, getenv=getenv,
-                           getshell=getshell, auth=auth)
-    elif observable.endswith('.yml') or observable.endswith('.yaml'):
-=======
-def create_state(name, observable, ttl, getenv=True, getshell=True,
+def create_state(name, observable, ttl, auth, getenv=True, getshell=True,
                  storage_options=None):
     if observable is None or observable == []:
         return State(name, observable, ttl)
@@ -209,7 +194,9 @@
         observable = observable[0]
     if isinstance(observable, str):
         if observable.startswith('intake://'):
-            return RemoteState(name, observable, ttl, getenv=getenv,
+            return RemoteState(name, observable, ttl,
+                               auth=auth,
+                               getenv=getenv,
                                getshell=getshell, http_args=storage_options)
         elif observable.endswith('.yml') or observable.endswith('.yaml'):
             return LocalState(name, observable, ttl, getenv=getenv,
@@ -221,7 +208,6 @@
                                   storage_options=storage_options)
     else:
         # try file-like
->>>>>>> 86bcf41a
         return LocalState(name, observable, ttl, getenv=getenv,
                           getshell=getshell)
 
@@ -264,30 +250,23 @@
         ttl = kwargs.get('ttl', 1)
         self.getenv = kwargs.pop('getenv', True)
         self.getshell = kwargs.pop('getshell', True)
-<<<<<<< HEAD
         self.auth = kwargs.pop('auth', None)
 
         if self.auth == None:
             self.auth = BaseClientAuth()
-=======
+
         self.storage_options = kwargs.pop('storage_options', {})
->>>>>>> 86bcf41a
 
         if all(isinstance(a, (tuple, list)) for a in args):
             args = list(flatten(args))
         if len(args) == 1:
             args = args[0]
 
-<<<<<<< HEAD
         self._state = create_state(name, args, ttl,
                                    auth=self.auth,
                                    getenv=self.getenv,
-                                   getshell=self.getshell)
-=======
-        self._state = create_state(name, args, ttl, getenv=self.getenv,
                                    getshell=self.getshell,
                                    storage_options=self.storage_options)
->>>>>>> 86bcf41a
         self.metadata = {}
         self.reload()
 
