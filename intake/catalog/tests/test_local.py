--- conflicted
+++ resolved
@@ -293,11 +293,7 @@
     path = os.path.dirname(__file__)
     uri = os.path.join(path, 'catalog_dup_sources.yml')
 
-<<<<<<< HEAD
-    with pytest.raises(exceptions.DuplicateKeyError) as except_info:
-=======
     with pytest.raises(exceptions.DuplicateKeyError):
->>>>>>> ca74404c
         Catalog(uri)
 
 
@@ -305,11 +301,7 @@
     path = os.path.dirname(__file__)
     uri = os.path.join(path, 'catalog_dup_parameters.yml')
 
-<<<<<<< HEAD
-    with pytest.raises(exceptions.DuplicateKeyError) as except_info:
-=======
     with pytest.raises(exceptions.DuplicateKeyError):
->>>>>>> ca74404c
         Catalog(uri)
 
 
