--- conflicted
+++ resolved
@@ -6,11 +6,8 @@
 
 import jinja2
 import marshmallow
-<<<<<<< HEAD
 import pandas
-=======
 import six
->>>>>>> 5721309a
 import yaml
 
 from .entry import CatalogEntry
