--- conflicted
+++ resolved
@@ -53,11 +53,7 @@
 yaml.SafeLoader.add_constructor(TemplateStr, TemplateStr.to_yaml)
 
 
-<<<<<<< HEAD
-class LocalCatalog(object):
-    def __init__(self, filename):
-=======
-class CatalogBase:
+class CatalogBase(object):
     def __init__(self, *args, **kwargs):
         self.args = args
         self.kwargs = kwargs
@@ -77,10 +73,9 @@
 
 class LocalCatalog(CatalogBase):
     def __init__(self, filename, name=None):
-        super().__init__(filename, name=name)
+        super(LocalCatalog, self).__init__(filename, name=name)
         self.name = (name or os.path.splitext(
             os.path.basename(filename))[0]).replace('.', '_')
->>>>>>> 8eef248e
         self._catalog_yaml_filename = os.path.abspath(filename)
         self._catalog_dir = os.path.dirname(self._catalog_yaml_filename)
         with open(filename, 'r') as f:
@@ -95,15 +90,9 @@
                     plugins_yaml['source'], self._catalog_dir)
 
         self._entries = {
-<<<<<<< HEAD
             key: parse_catalog_entry(value,
                                      catalog_plugin_registry=self.source_plugins,
                                      catalog_dir=self._catalog_dir)
-=======
-            key: parse_catalog_entry(
-                value, catalog_plugin_registry=self.source_plugins, 
-                catalog_dir=self._catalog_dir)
->>>>>>> 8eef248e
             for key, value in catalog_yaml['sources'].items()
         }
 
@@ -111,61 +100,8 @@
         return '<Local Catalog: %s>' % self._catalog_yaml_filename
 
 
-<<<<<<< HEAD
-class ReloadableCatalog(object):
-    '''A wrapper around local catalog that makes it easier to trigger a "reload" of it from disk'''
-    def __init__(self, build_catalog_func):
-        self._build_catalog_func = build_catalog_func
-        self._catalog = self._build_catalog_func()
-
-    def reload(self):
-        # If this raises an exception, the current catalog will remain intact
-        new_catalog = self._build_catalog_func()
-        self._catalog = new_catalog
-
-    @property
-    def source_plugins(self):
-        return self._catalog.source_plugins
-
-    def list(self):
-        return self._catalog.list()
-
-    def describe(self, entry_name):
-        return self._catalog.describe(entry_name)
-
-    def describe_open(self, entry_name, **user_parameters):
-        return self._catalog.describe_open(entry_name, **user_parameters)
-
-    def get(self, entry_name, **user_parameters):
-        return self._catalog.get(entry_name, **user_parameters)
-
-    def __str__(self):
-        return self._catalog.__str__()
-
-
-class UnionCatalog(object):
-    def __init__(self, catalogs):
-        prefixed_catalogs = []
-        for item in catalogs:
-            if isinstance(item, Sequence):
-                prefixed_catalogs.append(item)
-            else:
-                # implied empty prefix for catalog entries
-                prefixed_catalogs.append(('', item))
-
-        mappings = {}
-        for prefix, catalog in prefixed_catalogs:
-            for name in catalog.list():
-                full_name = prefix + name
-                if full_name in mappings:
-                    # Collsion detected
-                    other = mappings[full_name][0]
-                    raise Exception('%s from %s duplicates name from %s' % (full_name, str(catalog), str(other)))
-                mappings[full_name] = (catalog, name)
-=======
 class UnionCatalog(CatalogBase):
     collections = 0
->>>>>>> 8eef248e
 
     def __init__(self, catalogs, name=None):
         super().__init__(catalogs, ame=name)
@@ -182,14 +118,8 @@
         return "<Set of catalogs: %s>" % set(self._entries)
 
 
-<<<<<<< HEAD
 class LocalCatalogEntry(object):
     def __init__(self, description, plugin, open_args, user_parameters, metadata, direct_access, catalog_dir):
-=======
-class LocalCatalogEntry:
-    def __init__(self, description, plugin, open_args, user_parameters,
-                 metadata, direct_access, catalog_dir):
->>>>>>> 8eef248e
         self._description = description
         self._plugin = plugin
         self._open_args = open_args
@@ -203,18 +133,10 @@
 
     def describe(self):
         return {
-<<<<<<< HEAD
             'container': self._plugin.container,
             'description': self._description,
             'direct_access': self._direct_access,
             'user_parameters': [u.describe() for u in self._user_parameters.values()]
-=======
-          'container': self._plugin.container,
-          'description': self._description,
-          'direct_access': self._direct_access,
-          'user_parameters': [u.describe() 
-                              for u in self._user_parameters.values()]
->>>>>>> 8eef248e
         }
 
     def _create_open_args(self, user_parameters):
