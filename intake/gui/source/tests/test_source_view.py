#-----------------------------------------------------------------------------
# Copyright (c) 2012 - 2019, Anaconda, Inc. and Intake contributors
# All rights reserved.
#
# The full license is in the LICENSE file, distributed with this software.
#-----------------------------------------------------------------------------
import pytest
pn = pytest.importorskip('panel')


@pytest.fixture
def description(sources1):
    from ..description import Description
    return Description(source=sources1[0])


def assert_panel_matches_contents(desc):
    """Helper function to check that panel and contents match"""
    assert desc.label_pane.object == desc.label
    assert desc.main_pane.object == desc.contents
    assert desc.panel.objects == [desc.label_pane, desc.main_pane]


def test_description(description):
    assert description.visible
    assert len(description.children) == 2
    assert len(description.contents) > 0
    assert_panel_matches_contents(description)


def test_description_set_source(description, sources1, sources2):
    assert description.source == sources1[0]
    description.source = sources2[0]
    assert description.source == sources2[0]
    assert_panel_matches_contents(description)


def test_description_set_source_from_list(sources2):
    from ..description import Description
    description = Description()
    description.source = sources2
    assert description.source == sources2[0]
    assert_panel_matches_contents(description)


def test_description_set_source_from_empty_list(description):
    description.source = []
    assert description.source == None
    assert description.contents == ' ' * 100
    assert_panel_matches_contents(description)


def test_description_clears_if_visible_is_set_to_false(description):
    description.visible = False
    assert len(description.panel.objects) == 0


def test_description_source_with_plots(sources2):
    from ..description import Description
    description = Description(source=sources2[0])
    assert description.source == sources2[0]
    catalog_dir = sources2[0].metadata['catalog_dir']
    assert description.contents == (
        'name: us_crime\n'
        'container: dataframe\n'
        "plugin: ['csv']\n"
        'description: US Crime data [UCRDataTool](https://www.ucrdatatool.gov'
        '/Search/Crime/State/StatebyState.cfm)\n'
        'direct_access: forbid\n'
        'user_parameters: []\n'
        'metadata: \n'
<<<<<<< HEAD
        'args: urlpath: {{ CATALOG_DIR }}../data/crime.csv')
=======
        'args: \n'
        '  metadata: \n'
        f'    catalog_dir: {catalog_dir}\n'
        f'  urlpath: {catalog_dir}../data/crime.csv')
>>>>>>> d1aa72c0
    assert_panel_matches_contents(description)


def assert_is_empty(plots, visible=True):
    assert plots.source is None
    assert plots.has_plots is False
    assert plots.instructions_contents == '*No predefined plots found - declare these in the catalog*'
    assert plots.options == []
    assert plots.selected is None
    if visible:
        assert plots.instructions.object == plots.instructions_contents
        assert plots.desc.object is None
        assert plots.pane.object is None
        assert len(plots.children) == 3
        assert isinstance(plots.children[-1], pn.pane.HoloViews)
        assert plots.panel.objects == plots.children
        assert len(plots.watchers) == 2
    else:
        assert not plots.selected
        assert not plots.watchers
        assert not plots.panel.objects


def assert_plotting_source2_0_line(plots, visible=True, desc=False):
    assert plots.has_plots is True
    assert plots.instructions_contents == '**Select from the predefined plots:**'
    assert plots.options == ['line_example', 'violin_example']
    if visible:
        assert plots.selected == 'line_example'
        assert plots.instructions.object == plots.instructions_contents
        if desc:
            assert plots.desc.object == ("kind: line\n"
                                         "y: ['Robbery', 'Burglary']\n"
                                         "x: Year")
        else:
            assert plots.desc.object == None
        assert plots.pane.object is not None
        assert len(plots.children) == 3
        assert isinstance(plots.children[-1], pn.pane.HoloViews)
        assert plots.panel.objects == plots.children
        assert len(plots.watchers) == 2
    else:
        assert not plots.selected
        assert not plots.watchers
        assert not plots.panel.objects


@pytest.fixture
def defined_plots(sources2):
    pytest.importorskip('hvplot')
    from ..defined_plots import DefinedPlots
    return DefinedPlots(source=sources2[0])


def test_defined_plots_toggle_desc(defined_plots, sources2):
    assert defined_plots.source == sources2[0]
    assert_plotting_source2_0_line(defined_plots, visible=True)

    defined_plots.show_desc.value = True
    assert_plotting_source2_0_line(defined_plots, visible=True, desc=True)


def test_defined_plots_init_empty_and_not_visible_set_source(sources2):
    pytest.importorskip('hvplot')
    from ..defined_plots import DefinedPlots
    defined_plots = DefinedPlots(source=[], visible=False)
    defined_plots.source = sources2
    assert defined_plots.source == sources2[0]
    assert_plotting_source2_0_line(defined_plots, visible=False)


def test_defined_plots_init_with_source_not_visible_make_visible(sources2):
    pytest.importorskip('hvplot')
    from ..defined_plots import DefinedPlots
    defined_plots = DefinedPlots(source=sources2, visible=False)
    defined_plots.source = sources2
    assert defined_plots.source == sources2[0]
    assert_plotting_source2_0_line(defined_plots, visible=False)

    defined_plots.visible = True
    assert_plotting_source2_0_line(defined_plots, visible=True)


def test_defined_plots_init_empty_and_visible():
    from ..defined_plots import DefinedPlots
    defined_plots = DefinedPlots()
    assert_is_empty(defined_plots, visible=True)


def test_defined_plots_init_empty_and_not_visible():
    from ..defined_plots import DefinedPlots
    defined_plots = DefinedPlots(visible=False)
    assert_is_empty(defined_plots, visible=False)


def test_defined_plots_set_source_to_empty_list(defined_plots):
    defined_plots.source = []
    assert_is_empty(defined_plots, visible=True)


def test_defined_plots_set_source_to_empty_list_and_visible_to_false(defined_plots):
    defined_plots.visible = False
    defined_plots.source = []
    assert_is_empty(defined_plots, visible=False)


@pytest.mark.skip(reason='This one is failing - but works in widget')
def test_defined_plots_select_a_different_plot(defined_plots):
    defined_plots.selected = 'violin_example'
    assert defined_plots.desc.object.startswith("kind: violin")
    assert len(defined_plots.children) == 2
    assert isinstance(defined_plots.children[1], pn.pane.HoloViews)
    assert str(defined_plots.children[1].object) == str(defined_plots.pane.object)
    assert defined_plots.panel.objects == defined_plots.children<|MERGE_RESOLUTION|>--- conflicted
+++ resolved
@@ -59,7 +59,6 @@
     from ..description import Description
     description = Description(source=sources2[0])
     assert description.source == sources2[0]
-    catalog_dir = sources2[0].metadata['catalog_dir']
     assert description.contents == (
         'name: us_crime\n'
         'container: dataframe\n'
@@ -69,14 +68,7 @@
         'direct_access: forbid\n'
         'user_parameters: []\n'
         'metadata: \n'
-<<<<<<< HEAD
         'args: urlpath: {{ CATALOG_DIR }}../data/crime.csv')
-=======
-        'args: \n'
-        '  metadata: \n'
-        f'    catalog_dir: {catalog_dir}\n'
-        f'  urlpath: {catalog_dir}../data/crime.csv')
->>>>>>> d1aa72c0
     assert_panel_matches_contents(description)
 
 
